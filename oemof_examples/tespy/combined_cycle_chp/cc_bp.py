--- conflicted
+++ resolved
@@ -1,24 +1,13 @@
 # -*- coding: utf-8 -*-
 from tespy.networks import Network
 from tespy.components import (
-<<<<<<< HEAD
-<<<<<<< Updated upstream
-    sink, source, compressor, turbine, condenser, combustion_chamber, pump,
-    heat_exchanger, drum, cycle_closer)
-from tespy.connections import connection, bus, ref
-=======
-=======
->>>>>>> c88d39c2
     Sink, Source, Compressor, Turbine, Condenser, CombustionChamber, Pump,
     HeatExchanger, Drum, CycleCloser)
 from tespy.connections import Connection, Bus, Ref
 from tespy.tools import document_model
-<<<<<<< HEAD
+
 from tespy.tools import CharLine
 import numpy as np
->>>>>>> Stashed changes
-=======
->>>>>>> c88d39c2
 
 # %% network
 fluid_list = ['Ar', 'N2', 'O2', 'CO2', 'CH4', 'H2O']
@@ -102,17 +91,8 @@
 char = CharLine(x=x, y=y)
 
 # %% busses
-<<<<<<< HEAD
-<<<<<<< Updated upstream
-power = bus('power output')
-=======
-power = Bus('power output')
->>>>>>> c88d39c2
-power.add_comps({'comp': g_turb}, {'comp': comp}, {'comp': turb}, {'comp': pu})
-=======
 power = Bus('power output')
 power.add_comps({'comp': g_turb, 'char': char}, {'comp': comp, 'char': char, 'base': 'bus'}, {'comp': turb, 'char': char}, {'comp': pu, 'char': char, 'base': 'bus'})
->>>>>>> Stashed changes
 
 heat_out = Bus('heat output')
 heat_out.add_comps({'comp': cond}, {'comp': dh_whr})
